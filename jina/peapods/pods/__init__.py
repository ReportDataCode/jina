--- conflicted
+++ resolved
@@ -303,7 +303,6 @@
             'head_zmq_identity': self.head_zmq_identity,
         }]
 
-
 class Pod(BasePod, ExitFIFO):
     """A BasePod is an immutable set of peas, which run in parallel. They share the same input and output socket.
     Internally, the peas can run with the process/thread backend. They can be also run in their own containers
@@ -312,25 +311,15 @@
     """
 
     def __init__(
-<<<<<<< HEAD
-            self,
-            args: Union['Namespace', Dict],
-            needs: Optional[Set[str]] = None,
-=======
         self,
         args: Union['Namespace', Dict],
         needs: Optional[Set[str]] = None,
->>>>>>> 0a66a7c0
     ):
         super().__init__()
         args.upload_files = BasePod._set_upload_files(args)
         self.args = args
         self.needs = (
-<<<<<<< HEAD
-                needs or set()
-=======
             needs or set()
->>>>>>> 0a66a7c0
         )  #: used in the :class:`jina.flow.Flow` to build the graph
 
         self.is_head_router = False
