--- conflicted
+++ resolved
@@ -1505,7 +1505,6 @@
                 f'The BasePod {pod_name} is not a CompoundPod and does not support updating'
             )
 
-<<<<<<< HEAD
     def dump(
         self,
         pod_name: str,
@@ -1527,7 +1526,7 @@
             parameters={'dump_path': dump_path, 'shards': shards},
             on_done=on_done,
         )
-=======
+
     @property
     def client_args(self) -> argparse.Namespace:
         """Get Client settings.
@@ -1551,5 +1550,4 @@
 
         :param kwargs: new network settings
         """
-        self._common_kwargs.update(kwargs)
->>>>>>> 14ce7778
+        self._common_kwargs.update(kwargs)