--- conflicted
+++ resolved
@@ -68,13 +68,7 @@
 bs4:                        cicd
 aiostream:                  standard, daemon, devel
 jsonschema:                 cicd
-<<<<<<< HEAD
-dgl:                        devel
-black==20.8b1:              test
-matplotlib:                 devel
-kubernetes>=18.20.0:        standard
-=======
 dgl:                        cicd
 black==20.8b1:              test
 matplotlib:                 devel
->>>>>>> 0a66a7c0
+kubernetes>=18.20.0:        standard