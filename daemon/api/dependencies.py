import os
from pathlib import Path
from http import HTTPStatus
from contextlib import ExitStack
from collections import defaultdict
from typing import Dict, List, Optional

from pydantic import FilePath
from pydantic.errors import PathNotAFileError
from fastapi import HTTPException, UploadFile, File, Query, Depends

from jina import Flow, __docker_host__
from jina.helper import cached_property
from jina.peapods import CompoundPod
<<<<<<< HEAD
from jina.peapods.peas.helper import update_runtime_cls
=======
from jina.peapods.peas.helper import runtime_cls_from
>>>>>>> 21257fa0
from jina.enums import (
    PeaRoleType,
    SocketType,
    RemoteWorkspaceState,
)
from .. import daemon_logger
from ..models import DaemonID, FlowModel, PodModel, PeaModel, GATEWAY_RUNTIME_DICT
from ..helper import get_workspace_path, change_cwd, change_env
from ..stores import workspace_store as store


class Environment:
    """Parses environment variables to be set inside the containers"""

    _split_char = '='
    _strip_chars = ''.join(['\r', '\n', '\t'])

    def __init__(self, envs: List[str] = Query([])) -> None:
        self.vars = {}
        self.validate(envs)

    def validate(self, envs: List[str]):
        """Validate and set env vars as a dict

        :param envs: list of env vars passed as query params
        """
        for env in envs:
            try:
                k, v = env.split(self._split_char)
                self.vars[k.strip(self._strip_chars)] = v.strip(self._strip_chars)
            except ValueError:
                daemon_logger.warning(
                    f'{env} doesn\'t follow required standard. please pass envs in `key{self._split_char}value` format'
                )
                continue


class FlowDepends:
    """Validates & Sets host/port dependencies during Flow creation/update"""

    def __init__(
        self,
        workspace_id: DaemonID,
        filename: str,
        envs: Environment = Depends(Environment),
    ) -> None:
        self.workspace_id = workspace_id
        self.filename = filename
        self.id = DaemonID('jflow')
        self.params = FlowModel(
            uses=self.filename, workspace_id=self.workspace_id.jid, identity=self.id
        )
        self.envs = envs.vars
        self._ports = {}
        self.load_and_dump()

    def localpath(self) -> Path:
        """Validates local filepath in workspace from filename.
        Raise 404 if filepath doesn't exist in workspace.

        :return: filepath for flow yaml
        """
        try:
            return FilePath.validate(
                Path(get_workspace_path(self.workspace_id, self.filename))
            )
        except PathNotAFileError as e:
            raise HTTPException(
                status_code=HTTPStatus.NOT_FOUND,
                detail=f'File `{self.filename}` not found in workspace `{self.workspace_id}`',
            )

    @property
    def newfile(self) -> str:
        """return newfile path in format
        `<root-workspace>/<workspace-id>/<flow-id>_<original-filename>`

        :return: return filepath to save flow config in
        """
        return get_workspace_path(self.workspace_id, f'{self.id}_{self.filename}')

    def load_and_dump(self) -> None:
        """
        every Flow created inside JinaD lives inside a container. It is important to know the
        list of ports to be published with localhost before actually starting the container.

        1. `load` the flow yaml here.
            - yaml is stored in `workspace` directory, so we'll `cd` there
            - yaml might include env vars. so we'll set them (passed via query params)
        2. `build` the Flow so that `gateway` gets added.
            - get the list of ports to be published (port_expose, port_in, port_out, port_ctrl)
            - ports need to be published for gateway & executors that are not `ContainerRuntime` or `JinadRuntime` based
            - note that, Pod level args for ports are enough, as we don't need to publish Pea ports
            - all the above Pods also run in docker, hence we set `runs_in_docker`
        3. `save` the Flow config.
            - saves port configs of all `executors` into the new yaml.
            - set `JINA_FULL_CLI` envvar, so that `gateway` args are also added.
            - save the config into a new file.
        4. pass this new file as filename to `partial-daemon` to start the Flow
        """
        with ExitStack() as stack:

            port_args = ['port_in', 'port_out', 'port_ctrl', 'port_expose']
            port_mapping = defaultdict(dict)

            # set env vars
            stack.enter_context(change_env('JINA_FULL_CLI', 'true'))
            if self.envs:
                for key, val in self.envs.items():
                    stack.enter_context(change_env(key, val))

            # change directory to `workspace`
            stack.enter_context(change_cwd(get_workspace_path(self.workspace_id)))

            # load and build
            f: Flow = Flow.load_config(str(self.localpath())).build()

            # get & set the ports mapping, set `runs_in_docker`
            for pod_name, pod in f._pod_nodes.items():
<<<<<<< HEAD
                runtime_cls = update_runtime_cls(pod.args, copy=False).runtime_cls
=======
                runtime_cls = runtime_cls_from(pod.args)
>>>>>>> 21257fa0
                if runtime_cls in ['ZEDRuntime'] + list(GATEWAY_RUNTIME_DICT.values()):
                    if isinstance(pod, CompoundPod):
                        # For a `CompoundPod`, publish ports only for head Pea & tail Pea
                        # Check daemon.stores.partial.PartialFlowStore.add() for addtional logic
                        # to handle `CompoundPod` inside partial-daemon.
                        for pea_args in [pod.head_args, pod.tail_args]:
                            pea_args.runs_in_docker = False
                            for port_arg in port_args:
                                port_mapping[pea_args.name][port_arg] = getattr(
                                    pea_args, port_arg
                                )
                    else:
                        pod.args.runs_in_docker = True
                        for port_arg in port_args:
                            port_mapping[pod_name][port_arg] = getattr(
                                pod.args, port_arg
                            )
            self.ports = port_mapping

            # save to a new file & set it for partial-daemon
            f.save_config(filename=self.newfile)
            self.params.uses = os.path.basename(self.newfile)

    @property
    def ports(self):
        """getter for ports

        :return: ports to be mapped
        """
        return self._ports

    @ports.setter
    def ports(self, port_mapping: Dict):
        """setter for ports

        :param port_mapping: port mapping
        """
        self._ports = {
            f'{port}/tcp': port for v in port_mapping.values() for port in v.values()
        }


class PeaDepends:
    """Validates & Sets host/port dependencies during Pea creation/update"""

    def __init__(
        self,
        workspace_id: DaemonID,
        pea: PeaModel,
        envs: Environment = Depends(Environment),
    ):
        # Deepankar: adding quotes around PeaModel breaks things
        self.workspace_id = workspace_id
        self.params = pea
        self.id = DaemonID('jpea')
        self.envs = envs.vars
        self.validate()

    @property
    def host_in(self) -> str:
        """
        host_in for the pea/pod

        :return: host_in
        """
        # TAIL & SINGLETON peas are handled by dynamic routing
        return (
            __docker_host__
            if PeaRoleType.from_string(self.params.pea_role)
            in [PeaRoleType.PARALLEL, PeaRoleType.HEAD]
            else self.params.host_in
        )

    @property
    def host_out(self) -> str:
        """
        host_out for the pea/pod

        :return: host_out
        """
        # TAIL & SINGLETON peas are handled by dynamic routing
        return (
            __docker_host__
            if PeaRoleType.from_string(self.params.pea_role)
            in [PeaRoleType.PARALLEL, PeaRoleType.HEAD]
            else self.params.host_in
        )

    @cached_property
    def ports(self) -> Dict:
        """
        Determines ports to be mapped to dockerhost

        :return: dict of port mappings
        """
        _mapping = {
            'port_in': 'socket_in',
            'port_out': 'socket_out',
            'port_ctrl': 'socket_ctrl',
        }
        # Map only "bind" ports for HEAD, TAIL & SINGLETON
        if self.params.runtime_cls == 'ContainerRuntime':
            # For `ContainerRuntime`, port mapping gets handled internally
            return {}
        if PeaRoleType.from_string(self.params.pea_role) != PeaRoleType.PARALLEL:
            return {
                f'{getattr(self.params, i)}/tcp': getattr(self.params, i)
                for i in self.params.__fields__
                if i in _mapping
                and SocketType.from_string(
                    getattr(self.params, _mapping[i], 'PAIR_BIND')
                ).is_bind
            }
        else:
            return {f'{self.params.port_ctrl}/tcp': self.params.port_ctrl}

    def validate(self):
        """
        # TODO (deepankar): These docs would need changes after dynamic routing changes.
        Validates and sets arguments to be used in store
        DOCKER_HOST = 'host.docker.internal'

        SINGLETON
        =========
        `runtime_cls`: `ZEDRuntime`
            `host_in`, `host_out`: set to `DOCKER_HOST`, as it would talk to gateway/other pods
            `ports`: map `port_in` & `port_out` if `socket_in` & `socket_out` are BIND.
                     map `port_ctrl`, ignore `port_exppse`

        `runtime_cls`: `ContainerRuntime`
            `host_in`,`host_out`: don't change. Handled interally in `jina pod`
            `ports`: handled internally in `ContainerRuntime`

        PARALLEL
        ========
        `runtime_cls`: `ZEDRuntime`
            `host_in`, `host_out`: set to `DOCKERHOST`
                host config handled interally in `jina pod` wouldn't work here, as they need to talk to head/tail
                peas which are on `DOCKER_HOST`
            `ports`: don't map `port_in` & `port_out` as they're always CONNECT.
                     map `port_ctrl`??, ignore `port_exppse`

        `runtime_cls`: `ContainerRuntime` or `ZEDRuntime`
            `host_in`, `host_out`: set to `DOCKERHOST`
                host config handled interally in `jina pod` wouldn't work here, as they need to talk to head/tail
                peas which are on `DOCKER_HOST`
            `ports`: handled internally in `ContainerRuntime`

        HEAD/TAIL
        =========
        `runtime_cls`:  `ZEDRuntime` (always??)
            `host_in`, `host_out`: set to `DOCKER_HOST`, as they would talk to gateway/other pods.
            `ports`: map `port_in` & `port_out` if `socket_in` & `socket_out` are BIND.
                     map `port_ctrl`, ignore `port_exppse`

        TODO: check the host_in/host_out for CONNECT sockets
        TODO: HEAD/TAIL - can `uses_before` or `uses_after` be `docker://`
        """
        # Each pea is inside a container
        self.params.host_in = self.host_in
        self.params.host_out = self.host_out
        self.params.identity = self.id
        self.params.workspace_id = self.workspace_id
        self.params.runs_in_docker = True


class PodDepends(PeaDepends):
    """Validates & Sets host/port dependencies during Pod creation/update"""

    def __init__(
        self,
        workspace_id: DaemonID,
        pod: PodModel,
        envs: Environment = Depends(Environment),
    ):
        self.workspace_id = workspace_id
        self.params = pod
        self.id = DaemonID('jpod')
        self.envs = envs.vars
        self.validate()


class WorkspaceDepends:
    """Interacts with task queue to inform about workspace creation/update"""

    def __init__(
        self, id: Optional[DaemonID] = None, files: List[UploadFile] = File(None)
    ) -> None:
        self.id = id if id else DaemonID('jworkspace')
        self.files = files

        from ..tasks import __task_queue__

        if self.id not in store:
            # when id doesn't exist in store, create it.
            store.add(id=self.id, value=RemoteWorkspaceState.PENDING)
            __task_queue__.put((self.id, self.files))

        if self.id in store and store[self.id].state == RemoteWorkspaceState.ACTIVE:
            # when id exists in the store and is "active", update it.
            store.update(id=self.id, value=RemoteWorkspaceState.PENDING)
            __task_queue__.put((self.id, self.files))

        self.item = {self.id: store[self.id]}<|MERGE_RESOLUTION|>--- conflicted
+++ resolved
@@ -12,11 +12,7 @@
 from jina import Flow, __docker_host__
 from jina.helper import cached_property
 from jina.peapods import CompoundPod
-<<<<<<< HEAD
 from jina.peapods.peas.helper import update_runtime_cls
-=======
-from jina.peapods.peas.helper import runtime_cls_from
->>>>>>> 21257fa0
 from jina.enums import (
     PeaRoleType,
     SocketType,
@@ -136,11 +132,7 @@
 
             # get & set the ports mapping, set `runs_in_docker`
             for pod_name, pod in f._pod_nodes.items():
-<<<<<<< HEAD
-                runtime_cls = update_runtime_cls(pod.args, copy=False).runtime_cls
-=======
-                runtime_cls = runtime_cls_from(pod.args)
->>>>>>> 21257fa0
+                runtime_cls = update_runtime_cls(pod.args, copy=True).runtime_cls
                 if runtime_cls in ['ZEDRuntime'] + list(GATEWAY_RUNTIME_DICT.values()):
                     if isinstance(pod, CompoundPod):
                         # For a `CompoundPod`, publish ports only for head Pea & tail Pea
