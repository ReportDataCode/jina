import os
import re
import socket
import platform
from typing import Dict, List, Tuple, TYPE_CHECKING, Optional

import docker

from jina import __docker_host__
from jina.helper import colored
from jina.logging.logger import JinaLogger
from . import (
    __root_workspace__,
    jinad_args,
)
from .excepts import (
    DockerNotFoundException,
    DockerImageException,
    DockerNetworkException,
    DockerContainerException,
)
from .helper import id_cleaner, classproperty, is_error_message
from .models import DaemonID
from .models.enums import IDLiterals

if TYPE_CHECKING:
    from .files import DaemonFile
    from docker.models.networks import Network
    from docker.models.containers import Container
    from docker.client import APIClient, DockerClient


PORT_REGEX = r'[0-9]+(?:\.[0-9]+){3}:[0-9]+'


class Dockerizer:
    """Helper class to interact with docker client & dockerd"""

    logger = JinaLogger('Dockerizer', **vars(jinad_args))
    try:
        client: 'DockerClient' = docker.from_env()
        raw_client: 'APIClient' = docker.APIClient(
            base_url='unix://var/run/docker.sock'
        )
    except docker.errors.DockerException:
        logger.critical(
            f'docker client cannot connect to dockerd. '
            f'please start jinad with `-v /var/run/docker.sock:/var/run/docker.sock`'
        )
        raise DockerNotFoundException()

    @classmethod
    def _daemonize(cls, ids: List, attrs: str):
        for id in ids:
            try:
                field = getattr(id, attrs)
                if isinstance(field, List):
                    for f in field:
                        f = f.replace(':', '-')
                        yield DaemonID(f)
                else:
                    yield DaemonID(field)
            except TypeError:
                continue

    @classproperty
    def networks(cls) -> List[DaemonID]:
        """
        Returns all local docker networks with name in a pattern of `DaemonID`
        :return: list of networks created by jinad
        """
        return list(cls._daemonize(cls.client.networks.list(), 'name'))

    @classproperty
    def images(cls) -> List[DaemonID]:
        """
        Returns all local docker images with name in a pattern of `DaemonID`
        :return: list of images created by jinad
        """
        return list(cls._daemonize(cls.client.images.list(), 'tags'))

    @classproperty
    def containers(cls) -> List[DaemonID]:
        """
        Returns all local docker containers with name in a pattern of `DaemonID`
        :return: list of containers created by jinad
        """
        return list(cls._daemonize(cls.client.containers.list(), 'name'))

    @classmethod
    def network(cls, workspace_id: DaemonID) -> str:
        """
        Create a docker bridge network with name `workspace_id` using a predefined ipam config.
        All containers under `workspace_id` would use this network.
        :param workspace_id: workspace id
        :raises DockerNetworkException: if there are issues during network creation
        :return: id of the network
        """
        if workspace_id in cls.networks:
            network = cls.client.networks.get(network_id=workspace_id)
        else:
            from .stores import workspace_store

            new_subnet_start = (
                workspace_store.status.ip_range_start
                + workspace_store.status.ip_range_current_offset
            )

            ipam_config = docker.types.IPAMConfig(
                pool_configs=[
                    docker.types.IPAMPool(
                        subnet=f'{new_subnet_start}/{workspace_store.status.subnet_size}',
                        gateway=f'{new_subnet_start + 1}',
                    )
                ]
            )
            workspace_store.status.ip_range_current_offset += 2 ** (
                32 - workspace_store.status.subnet_size
            )
            try:
                network: 'Network' = cls.client.networks.create(
                    name=workspace_id, driver='bridge', ipam=ipam_config
                )
            except docker.errors.APIError as e:
                import traceback

                traceback.print_exc()
                cls.logger.critical(f'{e!r} during docker network creation')
                raise DockerNetworkException()
        return network.id

    @classmethod
    def build(
        cls, workspace_id: 'DaemonID', daemon_file: 'DaemonFile', logger: 'JinaLogger'
    ) -> str:
        """
        Build docker image using daemon file & tag it with `workspace_id`
        :param workspace_id: workspace id
        :param daemon_file: daemon file describing content inside the workdir
        :param logger: logger to be used
        :raises DockerImageException: if there are issues during image building
        :return: id of the image
        """
        logger.info(f'about to build image using {daemon_file}')

        def _log_stream(chunk, key):
            # logging taken from hubio.build
            _stream = chunk[key].splitlines()[0]
            if _stream:
                if is_error_message(_stream):
                    logger.critical(_stream)
                elif 'warning' in _stream.lower():
                    logger.warning(_stream)
                else:
                    logger.info(_stream)

        for build_log in cls.raw_client.build(
            path=daemon_file.dockercontext,
            dockerfile=daemon_file.dockerfile,
            buildargs=daemon_file.dockerargs,
            tag=workspace_id.tag,
            rm=True,
            pull=False,
            decode=True,
        ):
            if 'stream' in build_log:
                _log_stream(build_log, 'stream')
            elif 'message' in build_log:
                _log_stream(build_log, 'message')
            # elif 'status' in build_log:
            #     _log_stream(build_log, 'status')

        try:
            image = cls.client.images.get(name=workspace_id.tag)
        except docker.errors.ImageNotFound as e:
            logger.critical(f'Couldn\'t find image with name: {workspace_id.tag} {e!r}')
            raise DockerImageException(e)
        return id_cleaner(image.id)

    @classmethod
    def run_custom(
        cls, workspace_id: DaemonID, daemon_file: 'DaemonFile'
    ) -> Tuple['Container', str, Dict]:
        """Run a custom container during workspace creation.
        .. note::
            This invalidates the default entrypint (mini-jinad) & uses the entrypoint provided
            mentioned in the .jinad file (`run` section)
        :param workspace_id: workspace id
        :param daemon_file: daemon file describing content inside the workdir
        :return: tuple of container object, network id & ports
        """
        return cls.run(
            workspace_id=workspace_id,
            container_id=workspace_id,
            command=None,
            ports={f'{port}/tcp': port for port in daemon_file.ports},
            entrypoint=daemon_file.run,
        )

    @classmethod
    def run(
        cls,
        workspace_id: DaemonID,
        container_id: DaemonID,
        command: str,
        ports: Dict,
        entrypoint: Optional[str] = None,
    ) -> Tuple['Container', str, Dict]:
        """
        Runs a container using an existing image (tagged with `workspace_id`).
        Maps `ports` to local dockerhost & tags the container with name `container_id`
        .. note::
            This uses the default entrypoint (mini-jinad) & appends `command` for execution.
        :param workspace_id: workspace id
        :param container_id: name of the container
        :param command: command to be appended to default entrypoint
        :param ports: ports to be mapped with local
        :param entrypoint: custom entrypoint
        :raises DockerImageException: if image is not found locally
        :raises DockerContainerException: if container creation fails
        :return: tuple of container object, network id & ports
        """

        from .stores import workspace_store

        metadata = workspace_store[workspace_id].metadata
        if not metadata:
            raise DockerImageException(
                'Docker image not built properly, cannot proceed for run'
            )
        image = cls.client.images.get(name=metadata.image_id)
        network = metadata.network
        cls.logger.info(
            f'creating a container using image {colored(metadata.image_id, "cyan")} in network '
            f'{colored(network, "cyan")} and ports {colored(ports, "cyan")}'
        )
        try:
            container: 'Container' = cls.client.containers.run(
                image=image,
                name=container_id,
                volumes=cls.volume(workspace_id),
                environment=cls.environment(),
                network=network,
                ports=ports,
                detach=True,
                command=command,
                entrypoint=entrypoint,
                extra_hosts={__docker_host__: 'host-gateway'},
            )
        except docker.errors.NotFound as e:
            cls.logger.critical(
                f'Image {image} or Network {network} not found locally {e!r}'
            )

            raise DockerImageException(
                'Docker image not built properly, cannot proceed for run'
            )
        except docker.errors.APIError as e:
            msg = f'API Error while starting the docker container{e}'
            if 'port is already allocated' in str(e):
                match = re.findall(PORT_REGEX, str(e))
                if match and len(match) > 0:
                    msg = f'port conflict: {match[0]}'
            cls.logger.critical(msg)
            raise DockerContainerException(msg)
        # TODO: network & ports return can be avoided?
        return container, network, ports

    @classmethod
    def logs(cls, id: str) -> str:
        """Get all logs of a container

        :param id: container id
        :return: logs as str
        """
        try:
            container: 'Container' = cls.client.containers.get(container_id=id)
            return container.logs(stdout=True, stderr=True).decode()
        except docker.errors.NotFound:
            cls.logger.error(f'no containers with id {id} found')
            return ""

    @classmethod
    def _get_volume_host_dir(cls):
        try:
            volumes = cls.client.containers.get(socket.gethostname()).attrs[
                'HostConfig'
            ]['Binds']
            for volume in volumes:
                if volume.split(':')[1] == __root_workspace__:
                    return volume.split(':')[0]
        except:
            # above logic only works inside docker, if it does not work we dont need it
            pass
        return __root_workspace__

    @classproperty
    def dockersock(cls) -> str:
        """docker socket path

        :return: abs path to docker socket
        """
        location = '/var/run/docker.sock'
        return location if platform.system() == 'Darwin' else '/' + location

    @classmethod
    def volume(cls, workspace_id: DaemonID) -> Dict[str, Dict]:
        """
        Local volumes to be mounted inside the container during `run`.
        .. note::
            Local workspace should always be mounted to fefault WORKDIR for the container (/workspace).
            docker sock on dockerhost should also be mounted to make sure DIND works
        :param workspace_id: workspace id
        :return: dict of volume mappings
        """
        return {
            f'{cls._get_volume_host_dir()}/{workspace_id}': {
                'bind': '/workspace',
                'mode': 'rw',
            },
            cls.dockersock: {'bind': '/var/run/docker.sock'},
        }

    @classmethod
    def environment(cls) -> Dict[str, str]:
        """
        Environment variables to be set inside the container during `run`
        :return: dict of env vars
        """
        return {
            'JINA_LOG_WORKSPACE': '/workspace/logs',
            'JINA_RANDOM_PORT_MIN': '49153',
<<<<<<< HEAD
            'JINA_LOG_LEVEL': 'DEBUG',
=======
            'JINA_LOG_LEVEL': os.getenv('JINA_LOG_LEVEL') or 'INFO',
>>>>>>> ace7f5b9
        }

    @classmethod
    def remove(cls, id: DaemonID):
        """
        Determines type of jinad object & removes that from dockerd
        :param id: `DaemonID` describing local docker object
        """
        if id.jtype == IDLiterals.JNETWORK:
            cls.rm_network(id)
        elif id.jtype == IDLiterals.JWORKSPACE:
            cls.rm_image(id)
        else:
            cls.rm_container(id)

    @classmethod
    def containers_in_network(cls, id: str) -> List:
        """Get all containers currently connected to network
        :param id: network id
        :return: list of containers connected to network id
        """
        return [
            container["Name"]
            for container in cls.raw_client.inspect_network(net_id=id)[
                'Containers'
            ].values()
        ]

    @classmethod
    def rm_network(cls, id: str) -> bool:
        """
        Remove network from local if no containers are connected
        :param id: network id
        :return: True if deletion is successful else False
        """
        try:
            containers = cls.containers_in_network(id)
            if containers:
                cls.logger.info(
                    f'following containers are still connected to the network. skipping delete {containers}'
                )
                return False

            network: 'Network' = cls.client.networks.get(id)
            network.remove()
            cls.logger.success(f'network {colored(id, "cyan")} successfully removed')
            return True
        except docker.errors.NotFound as e:
            cls.logger.error(f'Couldn\'t find a network with id: `{id}`')
            return False
        except docker.errors.APIError as e:
            cls.logger.warning(
                f'dockerd threw an error while removing the network. '
                f'There might be containers still connected to the network `{id}`: \n{e}'
            )
            return False

    @classmethod
    def rm_image(cls, id: str):
        """
        Remove image from local
        :param id: image id
        :raises KeyError: if image is not found on local
        :raises DockerImageException: error during image removal
        """
        try:
            # TODO: decide when to force
            cls.client.images.remove(id, force=True)
        except docker.errors.ImageNotFound as e:
            cls.logger.error(f'Couldn\'t fetch image with name: `{id}`')
            raise KeyError(f'image `{id}` not found')
        except docker.errors.APIError as e:
            cls.logger.error(
                f'dockerd threw an error while removing the image `{id}`: {e}'
            )
            raise DockerImageException(f'dockerd error while removing image {id} {e!r}')

    @classmethod
    def rm_container(cls, id: str):
        """
        Remove container from local
        :param id: container id
        :raises KeyError: if container is not found on local
        :raises DockerContainerException: error during container removal
        """
        try:
            container: 'Container' = cls.client.containers.get(id)
            container.stop()
            container.remove()
        except docker.errors.NotFound as e:
            cls.logger.error(f'Couldn\'t fetch container with name: `{id}`')
            raise KeyError(f'container `{id}` not found')
        except docker.errors.APIError as e:
            cls.logger.error(
                f'dockerd threw an error while removing the container `{id}`: {e}'
            )
            raise DockerContainerException(
                f'dockerd error while removing network {id} {e!r}'
            )

    @classmethod
    def _validate(cls):
        # TODO
        pass<|MERGE_RESOLUTION|>--- conflicted
+++ resolved
@@ -330,11 +330,7 @@
         return {
             'JINA_LOG_WORKSPACE': '/workspace/logs',
             'JINA_RANDOM_PORT_MIN': '49153',
-<<<<<<< HEAD
-            'JINA_LOG_LEVEL': 'DEBUG',
-=======
             'JINA_LOG_LEVEL': os.getenv('JINA_LOG_LEVEL') or 'INFO',
->>>>>>> ace7f5b9
         }
 
     @classmethod
